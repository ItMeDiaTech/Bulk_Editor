# .NET Core
project.assets.json
project.packagespec.json
*.csproj.nuget.*
*.nuget.targets
*.nuget.props

# .NET Core build output
bin/
obj/

# Visual Studio
*.user
*.suo
*.sln.docstates
*.sln.ide
*.vs/
*.vscode/

# Miscellaneous files (documentation, scripts, examples)
Misc/
Publish/
<<<<<<< HEAD
.fake
.env
Base_File.txt
=======

# Roo files
.roo/
>>>>>>> a30fc978
<|MERGE_RESOLUTION|>--- conflicted
+++ resolved
@@ -20,12 +20,6 @@
 # Miscellaneous files (documentation, scripts, examples)
 Misc/
 Publish/
-<<<<<<< HEAD
-.fake
-.env
-Base_File.txt
-=======
 
 # Roo files
-.roo/
->>>>>>> a30fc978
+.roo/